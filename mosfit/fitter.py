--- conflicted
+++ resolved
@@ -536,11 +536,6 @@
         redraw_mult = 1.5 * np.sqrt(
             2) * scipy.special.erfinv(float(nwalkers - 1) / nwalkers)
 
-<<<<<<< HEAD
-        print('{} dimensions in problem ({} variance{}).\n\n'.format(
-            ndim, model._num_variances,
-            's' if model._num_variances > 1 else ''))
-=======
         self._printer.prt(
             '{} measurements, {} free parameters.'.format(
                 model._num_measurements, ndim))
@@ -550,7 +545,6 @@
                 'measurements. Please treat results with caution.',
                 warning=True)
         self._printer.prt('\n\n')
->>>>>>> e52c30b1
         p0 = [[] for x in range(ntemps)]
 
         for i, pt in enumerate(p0):
@@ -904,8 +898,9 @@
                     os.path.join(model.MODEL_OUTPUT_DIR, 'walkers.json'),
                     'w') as flast, io.open(os.path.join(
                         model.MODEL_OUTPUT_DIR,
-                        self._event_name + (('_' + suffix)
-                                            if suffix else '') + '.json'), 'w') as feven:
+                        self._event_name + (
+                            ('_' + suffix) if suffix else '') +
+                        '.json'), 'w') as feven:
                 entabbed_json_dump(oentry, flast, separators=(',', ':'))
                 entabbed_json_dump(oentry, feven, separators=(',', ':'))
 
@@ -932,11 +927,7 @@
                 else:
                     raise
 
-<<<<<<< HEAD
-        return (pout, lnprobout, lnlikeout)
-=======
-        return (entry, p, lnprob)
->>>>>>> e52c30b1
+        return (entry, pout, lnprobout)
 
     def generate_dummy_data(self,
                             name,
