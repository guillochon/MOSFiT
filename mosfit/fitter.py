--- conflicted
+++ resolved
@@ -12,11 +12,6 @@
 from copy import deepcopy
 from difflib import get_close_matches
 
-<<<<<<< HEAD
-=======
-import dropbox
-import emcee
->>>>>>> d65702da
 import numpy as np
 
 import emcee
@@ -26,18 +21,10 @@
 from astrocats.catalog.realization import REALIZATION
 from emcee.autocorr import AutocorrError
 from mosfit.__init__ import __version__
-<<<<<<< HEAD
 from mosfit.utils import (entabbed_json_dump, flux_density_unit,
                           frequency_unit, get_url_file_handle, is_number,
                           pretty_num, print_inline, print_wrapped, prompt)
 from schwimmbad import MPIPool, SerialPool
-=======
-from mosfit.utils import (calculate_WAIC, entabbed_json_dump,
-                          entabbed_json_dumps, flux_density_unit,
-                          frequency_unit, get_model_hash, get_url_file_handle,
-                          is_number, pretty_num, print_inline, print_wrapped,
-                          prompt)
->>>>>>> d65702da
 
 from .model import Model
 
