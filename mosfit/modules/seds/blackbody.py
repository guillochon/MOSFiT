"""Definitions for the `Blackbody` class."""
from math import pi

import numexpr as ne
import numpy as np
from astropy import constants as c
from astropy import units as u

from mosfit.constants import FOUR_PI
from mosfit.modules.seds.sed import SED

<<<<<<< HEAD

CLASS_NAME = 'Blackbody'
=======
# Important: Only define one ``Module`` class per file.
>>>>>>> 4fe7241f


class Blackbody(SED):
    """Blackbody spectral energy dist. for given temperature and radius."""

    C_CONST = c.c.cgs.value
<<<<<<< HEAD
    FLUX_CONST = FOUR_PI * (2.0 * c.h * c.c**2 * pi).cgs.value * u.Angstrom.cgs.scale
    X_CONST = (c.h * c.c / c.k_B).cgs.value
=======
    FLUX_CONST = FOUR_PI * (2.0 * c.h / (c.c ** 2) * pi).cgs.value
    X_CONST = (c.h / c.k_B).cgs.value
>>>>>>> 4fe7241f
    STEF_CONST = (4.0 * pi * c.sigma_sb).cgs.value

    def process(self, **kwargs):
        """Process module."""
        self._luminosities = kwargs['luminosities']
        self._bands = kwargs['all_bands']
        self._band_indices = kwargs['all_band_indices']
        self._frequencies = kwargs['all_frequencies']
        self._radius_phot = kwargs['radiusphot']
        self._temperature_phot = kwargs['temperaturephot']
        xc = self.X_CONST
        fc = self.FLUX_CONST
        cc = self.C_CONST
        temperature_phot = self._temperature_phot
        zp1 = 1.0 + kwargs['redshift']
        seds = []
        evaled = False
        for li, lum in enumerate(self._luminosities):
            radius_phot = self._radius_phot[li]
            temperature_phot = self._temperature_phot[li]
            bi = self._band_indices[li]
            if lum == 0.0:
                if bi >= 0:
                    seds.append(np.zeros_like(self._sample_wavelengths[bi]))
                else:
                    seds.append([0.0])
                continue
            if bi >= 0:
                rest_wavs = (self._sample_wavelengths[bi]
                            * u.Angstrom.cgs.scale / zp1)
            else:
                rest_wavs = [cc / (self._frequencies[li] * zp1)]

            if not evaled:
                sed = ne.evaluate(
                    'fc * radius_phot**2 / rest_wavs**5 / '
                    '(exp(xc / rest_wavs / temperature_phot) - 1.0)')
                evaled = True
            else:
                sed = ne.re_evaluate()

            sed = np.nan_to_num(sed)

            seds.append(sed)

        seds = self.add_to_existing_seds(seds, **kwargs)

        return {'sample_wavelengths': self._sample_wavelengths, 'seds': seds}<|MERGE_RESOLUTION|>--- conflicted
+++ resolved
@@ -9,25 +9,16 @@
 from mosfit.constants import FOUR_PI
 from mosfit.modules.seds.sed import SED
 
-<<<<<<< HEAD
 
-CLASS_NAME = 'Blackbody'
-=======
 # Important: Only define one ``Module`` class per file.
->>>>>>> 4fe7241f
 
 
 class Blackbody(SED):
     """Blackbody spectral energy dist. for given temperature and radius."""
 
     C_CONST = c.c.cgs.value
-<<<<<<< HEAD
-    FLUX_CONST = FOUR_PI * (2.0 * c.h * c.c**2 * pi).cgs.value * u.Angstrom.cgs.scale
+    FLUX_CONST = FOUR_PI * (2.0 * c.h * c.c ** 2 * pi).cgs.value * u.Angstrom.cgs.scale
     X_CONST = (c.h * c.c / c.k_B).cgs.value
-=======
-    FLUX_CONST = FOUR_PI * (2.0 * c.h / (c.c ** 2) * pi).cgs.value
-    X_CONST = (c.h / c.k_B).cgs.value
->>>>>>> 4fe7241f
     STEF_CONST = (4.0 * pi * c.sigma_sb).cgs.value
 
     def process(self, **kwargs):
