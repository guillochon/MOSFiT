
# 2/9/17
# has early time extrapolation
# and does gamma interpolation
 

from math import isnan

import astropy.constants as c

import numpy as np

import os

from scipy.interpolate import CubicSpline

from mosfit.modules.engines.engine import Engine

CLASS_NAME = 'Fallback'


class Fallback(Engine):
    """A tde engine.
    """

    def __init__(self,**kwargs):
        # call super version of init

        super(Fallback, self).__init__(**kwargs) 
        
        # load dmde info

        #------ DIRECTORY PARAMETERS -> need to change to variable names used in mosfit, then won't have to set any variables here

        # It is assumed that there are different files for each beta (such as 2.500.dat for beta = 2.5)
        # The first row is energy, the second is dmde. This could be changed so that
        # each beta has a different subdirectory

        # for now just use astrocrash dmdes (converted from astrocrash dmdts)

        self._gammas = ['4-3','5-3']

        # dictionaries with gamma's as keys.    
        self._beta_slope = {self._gammas[0]:[], self._gammas[1]:[]}
        self._beta_yinter = {self._gammas[0]:[], self._gammas[1]:[]}
        self._energy = {self._gammas[0]:[], self._gammas[1]:[]}
        self._sim_beta = {self._gammas[0]:[], self._gammas[1]:[]}

        for g in self._gammas:
            
            dmdedir = os.path.dirname(__file__)[:-15] + 'models/tde/data/' + g + '/' #'../../models/tde/data/'
           
            #dmdedir = '/Users/brennamockler/Dropbox (Personal)/Research/smooth+rebin/mpoly_5-3_4-3_1e6/gkernel35/'

            #--------- GET SIMULATION BETAS -----------------

            # hardcode in the simulation betas for gamma = 4-3 for now
            sim_beta_files = os.listdir(dmdedir)
            
            #sim_beta_new = {g:[float(b[:-4]) for b in sim_beta_files]}
            self._sim_beta[g].extend([float(b[:-4]) for b in sim_beta_files]) #{self._sim_beta.items() + sim_beta_new.items()} #[0.600, 0.650, 0.700, 0.750, 0.800, 0.850, 0.900, 1.000, 1.100,  1.200, 1.300, 1.400, 1.500, 1.600, 1.700, 1.800, 1.850, 1.900, 2.000, 2.500, 3.000, 3.500, 4.000]

            
            #-- CREATE INTERPOLATION FUNCTIONS; FIND SLOPES & YINTERs -------

            # these three lists, in addition to 'sim_beta', are the lists that will hold dmde info to be accessed after init is run
 

           # need to pad with extra zeros for dmde files from astrocrash 
            #e_lo, dmde_lo = np.loadtxt(dmdedir+'{:.3f}'.format(self._sim_beta[0])+'.dat') # format requires 3 digits after decimal point
            e_lo, dmde_lo = np.loadtxt(dmdedir+sim_beta_files[0]) # energy and dmde in cgs units
            #e_lo, dmde_lo = np.loadtxt(dmdedir+'dmde'+str(self._sim_beta[0])+'.dat')
            for i in range(1,len(self._sim_beta[g])): # bc calculating slope and yintercepts BETWEEN each simulation beta
        
                e_hi, dmde_hi= np.loadtxt(dmdedir+sim_beta_files[i]) #np.loadtxt(dmdedir+'{:.3f}'.format(self._sim_beta[i])+'.dat') #astrocrash format


                # these two if statements needed bc of how interpolation is done
                # used for ~ 1/3 of data, higher beta have higher spread in e, and this 'mostly' maps out to larger e ranges in sims
                # e is monotonically increasing, with most negative (most bound) first
                if min(e_lo) < min(e_hi): 
                    #print ('min(e_lo) < min(e_hi)','gamma:', g, 'beta high:', self._sim_beta[g][i])
                    dmde_lo = dmde_lo[e_lo > min(e_hi)] # match new e_lo array sliced below
                    e_lo = e_lo[e_lo > min(e_hi)] # cut off first e values up to where e_lo within range of e_hi

                if max(e_lo) > max(e_hi):
                    #print ('max(e_lo) > max(e_hi)','gamma:', g, 'beta high:', self._sim_beta[g][i])
                    dmde_lo = dmde_lo[e_lo < max(e_hi)] # match new e_lo array sliced below
                    e_lo = e_lo[e_lo < max(e_hi)] # cut off last e values up to where e_lo within range of e_hi

                self._energy[g].append(e_lo) # save to access later in process function
                # dmde.append(dmde_lo) # save to access later in process function --> don't need, can just use interpolations but might not be exact for betas = simulation betas

                # smoothed flash file format
                
                # Interpolate  e array so that we can create same energy steps for lo and hi arrays.
                # since using e_lo array, only need to interpolate hi arrays.
                # (using e_lo array bc it is w/in the energy range of e_hi array)

                # note that x array for CubicSpline needs to be monotonically increasing
                funchi = CubicSpline(e_hi, dmde_hi)
                
                #funchi = CubicSpline(np.flipud(e_hi), np.flipud(dmde_hi)) 
                
                # get dmde_hi at values of e_lo so I can interpolate in beta
                dmde_hi_new = funchi(e_lo)
                #dmde_hi_new = np.flipud(funchi(np.flipud(e_lo)))

                # get slope for linear interpolation (in beta)
                self._beta_slope[g].append((dmde_hi_new - dmde_lo)/(self._sim_beta[g][i]-self._sim_beta[g][i-1]))
                
                # get y intercept for linear interpolation (in beta)
                yinterlo = dmde_lo - self._beta_slope[g][-1]*self._sim_beta[g][i-1]
                yinterhi = dmde_hi_new - self._beta_slope[g][-1]*self._sim_beta[g][i]

                self._beta_yinter[g].append((yinterlo+yinterhi)/2.0) # take average of yinterlo and yinterhi to get y intercept used in calculation (note that James just uses yinterlo)

                e_lo, dmde_lo = e_hi, dmde_hi

    def process(self, **kwargs):
       
        beta_interp=True
        beta_outside_range=False

       # change this so I get variables from mosfit
        G = c.G.cgs.value # 6.67259e-8 cm3 g-1 s-2
        Msolar = c.M_sun.cgs.value #1.989e33 grams
        Mhbase = 1.0e6*Msolar # this is the generic size of bh used in astrocrash sim
        Mstarbase = Msolar

        # this is not beta, but rather a way to map beta_4-3 --> beta_5-3
        # b = 0 --> min disruption, b = 1 --> full disruption, b = 2 --> max beta of sims
        self._b = kwargs['b'] # change beta to this in parameters.json and tde.json

        if 0 <= self._b < 1 : 
            # 0.6 + (1.12 - 0.6)*b --> 0.6 is min disruption beta43, 1.12 is full disruption beta43
            beta43 = 0.6 + 0.52*self._b
            # 0.5 + (0.67 - 0.5)*b --> 0.5 is min disruption beta53, 0.67 is full disruption beta53
            beta53 = 0.5 + 0.17*self._b 

            self._beta = {'4-3': beta43, '5-3': beta53}

        elif 1 <= self._b <= 2:
            beta43 = 1.12 + 2.88*(self._b - 1)
            beta53 = 0.67 + 1.83*(self._b - 1)
            self._beta = {'4-3': beta43, '5-3': beta53}

        else: 
            print ('b outside range, bmin = 0; bmax = 2; b =', self._b)
            beta_outside_range = True
        #self._beta = kwargs['beta']
       
        

        # GET GAMMA VALUE

        gamma_interp = False

        # are first two statements necessary?
        if kwargs['starmass'] <= 0.3 or kwargs['starmass'] >= 22 : gammas = [self._gammas[1]] # gamma = ['5-3']
        elif 1 <= kwargs['starmass'] <= 15 : gammas = [self._gammas[0]] # gamma = ['4-3']
        elif 0.3 < kwargs['starmass'] < 1:  # region going from gamma = 5/3 to gamma = 4/3 as mass increases
            gamma_interp = True
            gammas = self._gammas
            # gfrac should == 0 for 4/3; == 1 for 5/3
            gfrac = (kwargs['starmass'] - 1.)/(0.3 - 1.)
        elif 15 < kwargs['starmass'] < 22 : # region going from gamma = 4/3 to gamma = 5/3 as mass increases
            gamma_interp = True
            gammas = self._gammas
            # gfrac should == 0 for 4/3; == 1 for 5/3
            gfrac =  (kwargs['starmass'] - 15.)/(22. - 15.)


        timedict = {} # will hold time arrays for each g in gammas 
        dmdtdict = {} # will hold dmdt arrays for each g in gammas

        for g in gammas:          
            # find simulation betas to interpolate between
            for i in range(len(self._sim_beta[g])):
                if self._beta[g]==self._sim_beta[g][i]: # don't need to interpolate, already have dmde and t for this beta
                    beta_interp=False
                    if i == len(self._beta_slope[g]): # chosen beta value == highest sim beta value
                        interp_index_low = i-1      # interpolations only calculated between values, therefore need to use lower interpolation for this to work
                    else: interp_index_low = i  # so that conversion from dmde --> dmdt works (uses e_lo for conversion)

                    #print ('exists simulation beta equal to user beta, no beta interpolation necessary, calculating dmdt...')
                    break
                if self._beta[g]<self._sim_beta[g][i]: 
                    interp_index_high=i
                    interp_index_low=i-1
                    break


            if beta_outside_range == False:
                #----------- LINEAR BETA INTERPOLATION --------------

                # get new dmde
                dmde = self._beta_yinter[g][interp_index_low] + self._beta_slope[g][interp_index_low]*self._beta[g]

                # quick fix for one neg. dmde value --> shouldn't be needed bc of lines ~80 - ~90 that cut e_lo array so that this shouldn't happend
                if len(dmde[dmde<0]) > 0:
                    if (dmde[0] < 0) and (len(dmde[dmde<0]) == 1):
                        dmde = dmde[1:]
                        self._energy[g][interp_index_low] = self._energy[g][interp_index_low][1:]
                        print ('negative first value of dmde, beta =',self._beta[g])
                    else: print ('more than the first value of (the beta interpolated) dmde is negative')

                #----------- CONVERT dm/de --> dm/dt --------------
 

                #if beta_interp == True:

                # should check that at simulation betas this interpolation gives the simulation dmdes back
                #if beta_interp == False: # files haven't been loaded yet
                #   e_lo, dmdenew = np.loadtxt(dmdedir+'dmde'+sim_beta_str[interp_index_low]+'.dat')

                # only convert dm/de --> dm/dt for mass that is bound to BH (energy < 0)
                ebound = np.array(self._energy[g][interp_index_low][self._energy[g][interp_index_low]<0]) # cuts off part of array with positive e (unbound)
                dmdebound = np.array(dmde[self._energy[g][interp_index_low]<0])


                if min(dmdebound)<0: 

                    print ('beta, negative dmdebound', self._beta[g], dmdebound[dmdebound<0])
                    
                # calculate de/dt, time and dm/dt arrays
                dedt = (1.0/3.0)*(-2.0*ebound)**(5.0/2.0)/(2.0*np.pi*G*Mhbase)  # in erg/s

                time = (2.0*np.pi*G*Mhbase)*(-2.0*ebound)**(-3.0/2.0)   # in seconds
                #time = time/(24*3600) # time in days

                dmdt = dmdebound*dedt # in cgs
                

                # ----------- EXTRAPOLATE dm/dt TO EARLY TIMES -------------
                # new dmdt(t[0]) should == min(old dmdt)
                # use power law to fit : dmdt = b*t^xi

                # calculate floor dmdt and t to extrapolate down to this value for early times
                dfloor = np.min(dmdt)

                if dmdt[0] >= dfloor*1.01: # not within 1% of floor, extrapolate

                    ipeak = np.argmax(dmdt) # index of peak

                    p = 0.1 # fraction of pre-peak dmdt to use for extrapolation to early times
                    start = 5 # will cut off some part of original dmdt array, this # might change

                    index1 = int(ipeak*p)

                    while (index1 < 8):  # p should not be larger than 0.3
                        p += 0.1
                        index1 = int(ipeak*p)
                        if p >= 0.3: 
                            #print ('enter')
                            break


                    while (index1-start < 5): # ensure extrapolation will include at least 5 pts 
                        start -=1
                        if start == 0: break


                    if p*2 < 0.5 : index2 = int(ipeak*(p*2)) # ensure extrap. won't extend more than halfway to peak
                    else: index2 = int(ipeak*0.5)

                    #print ('ipeak, p, start, index1, index2', ipeak, p, start, index1, index2)
                    
                    t1 = time[start:index1]
                    d1 = dmdt[start:index1]

                    t2 = time[index2 - (index1 - start):index2]
                    d2 = dmdt[index2 - (index1 - start):index2]

                    # exponent for power law fit
                    #print (start, index1, index2)
                    xi = np.log(d1/d2)/np.log(t1/t2)
                    xiavg = np.mean(xi)

                    # multiplicative factor for power law fit
                    b1 = d1/(t1**xiavg)
                    if t1[-1] < t2[0]: # if arrays don't overlap take mean of all values
                        b2 = d2/(t2**xiavg)
                        bavg = np.mean(np.array([b1,b2])) # np.mean flattens the array, so this works
                    else: bavg = np.mean(b1)

                    logtfloor = np.log10(dfloor/bavg)/xiavg # log(new start time)

                    textp = np.logspace(logtfloor, np.log10(time[start+int(index1/2)]), num = 75) # ending extrapolation here will help make it a smoother transition
                    dextp = bavg*textp**xiavg

                    time = np.concatenate((textp,time[start+int(index1/2) + 1:]))
                    dmdt = np.concatenate((dextp,dmdt[start+int(index1/2) + 1:]))

                timedict[g] = time
                dmdtdict[g] = dmdt

            # ---------------- GAMMA INTERPOLATION -------------------

        if gamma_interp == True:

            

            # find indexes of dmdt peaks
            ipeak43 = np.argmax(dmdtdict['4-3']) 
            ipeak53 = np.argmax(dmdtdict['5-3'])

            tpeak43 = timedict['4-3'][ipeak43]
            tpeak53 = timedict['5-3'][ipeak53]

            
            # shift 'higher' time array so it matches lower one for interpolation
            # Note that we expect tpeak53 < tpeak43
            if tpeak53 < tpeak43: 
                glo = '4-3'
                ghi = '5-3'
                timedict['4-3'] = timedict['4-3'] + (tpeak53 - tpeak43)*gfrac # assuming gfrac = 0 for gamma = 4/3, gfrac = 1 for gamma = 5/3
                timedict['5-3'] = timedict['5-3'] - (tpeak53 - tpeak43)*(1-gfrac)

            else: 
                glo = '5-3'
                ghi = '4-3'
                timedict['4-3'] = timedict['4-3'] - (tpeak43 - tpeak53)*gfrac # assuming gfrac = 0 for gamma = 4/3, gfrac = 1 for gamma = 5/3
                timedict['4-3'] = timedict['4-3'] + (tpeak43 - tpeak53)*(1-gfrac)
                # following line not necessary, but if this would be weird so print something for now
                if tpeak53 == tpeak43: print ('(time of peak for gamma = 4/3) = (time of peak for gamma = 5/3)')

            # gamma = 5/3 should be more spread out in time, but just in case:
            if timedict[glo][0] > timedict[ghi][0]: # gamma hi data more spread out at early times
                ginterp = ghi
                gnointerp = glo
                if timedict[glo][-1] > timedict[ghi][-1]: # gamma lo data more spread out at late times
                    # cut off part of glo array with time > max(ghi time array)
                    dmdtdict[glo] = dmdtdict[glo][timedict[glo] < timedict[ghi][-1]]
                    timedict[glo] = timedict[glo][timedict[glo] < timedict[ghi][-1]]
                    #print ('cuts made at late time for gamma interpolation')

            if timedict[ghi][0] > timedict[glo][0]: # gamma lo data more spread out at early times
                ginterp = glo
                gnointerp = ghi
                if timedict[glo][-1] < timedict[ghi][-1]: # gamma hi data more spread out at late times
                    # cut off part of ghi array with time > max(glo time array)
                    dmdtdict[ghi] = dmdtdict[ghi][timedict[ghi] < timedict[glo][-1]]
                    timedict[ghi] = timedict[ghi][timedict[ghi] < timedict[glo][-1]]     


            # now ginterp should be set to the gamma with a time array with a larger range (in both early and late times)
            # than the other gamma.

            # Interpolate dmdt array corresponding to larger time range gamma to match times of smaller time range gamma

            timeinterpfunc = CubicSpline(timedict[ginterp], dmdtdict[ginterp])
            dmdtinterp = timeinterpfunc(timedict[gnointerp])
            time = timedict[gnointerp]

            # recall gfrac = 0 --> gamma = 4/3, gfrac = 1 --> gamma 5/3
            if ginterp == '5-3':
                dmdt = dmdtdict['4-3'] + (dmdtinterp - dmdtdict['4-3'])*gfrac
            else: # ginterp == '4-3'
                dmdt = dmdtdict['5-3'] + (dmdtinterp - dmdtdict['5-3'])*(1. - gfrac)

        # ----------- SCALE dm/dt TO BH & STAR SIZE --------------

        if 'dense_times' in kwargs:
            self._times = kwargs['dense_times'] # time in days
        else:
            self._times = kwargs['rest_times']

        # bh mass for dmdt's in astrocrash is 1e6 solar masses 
        # dmdt ~ Mh^(-1/2)
        self._bhmass = kwargs['bhmass']*Msolar # right now kwargs bhmass is in solar masses, want in cgs
        # star mass for dmdts in astrocrash is 1 solar mass
        self._starmass = kwargs['starmass']*Msolar
        
        dmdt = dmdt * np.sqrt(Mhbase/self._bhmass) * (self._starmass/Mstarbase)**2.0
        # tpeak ~ Mh^(1/2) * Mstar^(-1)
        time = time * np.sqrt(self._bhmass/Mhbase) * (Mstarbase/self._starmass)
        tnew = time/(3600 * 24) # time is now in days to match self._times
                


        # try aligning time of simulation peak with parameter tpeak
        #self._tpeak = kwargs['tpeak'] # tpeak in days  
        #tpeaksim = tnew[np.argmax(dmdt)]
        #tnew = tnew - (tpeaksim - self._tpeak)
        #print ('self._tpeak =', self._tpeak, '; tpeaksim =', tpeaksim)
        #print ('self._times: ', self._times)
        #print ('tnew (sim times): ', tnew)

        # try aligning time = 0 of self._times with  tnew[0] --> first time in 
        # sim data (after doing early time extrapolation)

        #index0 = len(np.array(self._times)[np.array(self._times) < 0])
        #tnew = tnew - (tnew[0] - self._times[index0])

        # try aligning first fallback time of simulation 
        # (whatever first time is after early t extrapolation) with parameter texplosion
        self._texplosion = kwargs['texplosion'] # texplosion in days  
        tnew = tnew - (tnew[0] - self._texplosion)


        # this assumes t is increasing
        timeinterpfunc = CubicSpline(tnew, dmdt)


        # this assumes t is decreasing 
        #timeinterp = CubicSpline(np.flipud(time), np.flipud(dmdt)) 

        # this assumes t is increasing
        dmdtnew = timeinterpfunc(self._times)
<<<<<<< HEAD
        dmdtnew[dmdtnew < dfloor] = 0 # set floor for dmdt. At some point maybe fit to time of peak somewhere in here?
=======
        dmdtnew[dmdtnew < 0] = 0 # don't allow negative dmdts. At some point maybe fit to time of peak somewhere in here?
>>>>>>> 4b5db704

        #if min(self._times) < min(time):
           # dmdtnew = dmdtnew[self._]

        # this assumes t is decreasing 
        #dmdtnew = np.flipud(timeinterp(self._times))

        # Can uncomment following line to save files for testing
        #np.savetxt('test/files/beta'+'{:.3f}'.format(self._beta)+'mbh'+'{:.0f}'.format(self._bhmass)+'.dat',(time,dmdt),fmt='%1.18e')
        
        self._efficiency = kwargs['efficiency']
        luminosities = self._efficiency*dmdtnew*c.c.cgs.value*c.c.cgs.value # expected in cgs so ergs/s

        return {'kappagamma': kwargs['kappa'], 'luminosities': luminosities}<|MERGE_RESOLUTION|>--- conflicted
+++ resolved
@@ -408,11 +408,9 @@
 
         # this assumes t is increasing
         dmdtnew = timeinterpfunc(self._times)
-<<<<<<< HEAD
+
         dmdtnew[dmdtnew < dfloor] = 0 # set floor for dmdt. At some point maybe fit to time of peak somewhere in here?
-=======
-        dmdtnew[dmdtnew < 0] = 0 # don't allow negative dmdts. At some point maybe fit to time of peak somewhere in here?
->>>>>>> 4b5db704
+
 
         #if min(self._times) < min(time):
            # dmdtnew = dmdtnew[self._]
