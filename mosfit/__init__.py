--- conflicted
+++ resolved
@@ -21,11 +21,7 @@
         else:
             contributors.append(cont.split('(')[0].strip())
 
-<<<<<<< HEAD
-__version__ = '1.1.0'
-=======
-__version__ = '1.0.0rc1'
->>>>>>> 511f466c
+__version__ = '1.1b1'
 __author__ = ' & '.join([', '.join(authors[:-1]), authors[-1]])
 __contributors__ = ' & '.join([', '.join(contributors[:-1]), contributors[-1]])
 __license__ = 'MIT'
