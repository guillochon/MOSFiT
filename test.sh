--- conflicted
+++ resolved
@@ -14,16 +14,12 @@
 mpirun -np 2 $RUNNER -m mosfit -e LSQ12dlf --test -i 100 --no-fracking -m csm -F n 6.0 -W 120 -M 0.2
 mpirun -np 2 $RUNNER -m mosfit -e SN2008ar --test -i 1 --no-fracking -m ia -F covariance
 mpirun -np 2 $RUNNER -m mosfit -e LSQ12dlf --test -i 2 --no-fracking -m rprocess --variance-for-each band --offline
-<<<<<<< HEAD
 mpirun -np 2 $RUNNER -m mosfit -e LSQ12dlf --test -i 1 --no-fracking -m tde
-$RUNNER -m mosfit -e SN2007bg --test -i 1 --no-fracking -m ic
-=======
 if [ "$1" = -c ]; then
     $RUNNER -m mosfit -e SN2007bg --test -i 1 --no-fracking -m ic --language ru
 else
     $RUNNER -m mosfit -e SN2007bg --test -i 1 --no-fracking -m ic
 fi
->>>>>>> 03e8f992
 $RUNNER -m mosfit -e 12dlf --test -i 1 --no-fracking -m slsn -S 20 -E 10.0 100.0 -g -c --no-copy-at-launch
 $RUNNER -m mosfit -e 2010kd --test -i 5 --no-fracking -m csmni --extra-bands u g --extra-instruments LSST -L 55540 55560 --exclude-bands B -s test --quiet -u
 
